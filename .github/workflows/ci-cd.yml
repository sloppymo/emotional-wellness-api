--- conflicted
+++ resolved
@@ -305,17 +305,12 @@
     name: Send Deployment Notification
     needs: [deploy, compliance-check]
     runs-on: ubuntu-latest
-    # Only run if SLACK_WEBHOOK_URL is defined
-    if: ${{ always() && secrets.SLACK_WEBHOOK_URL != '' }}
+    if: ${{ always() }}
     steps:
       - name: Send deployment notification
         uses: slackapi/slack-github-action@v1.24.0
         with:
-<<<<<<< HEAD
-          webhook-url: ${{ secrets.SLACK_WEBHOOK_URL }}
-=======
         webhook-url: ${{ secrets.SLACK_WEBHOOK_URL }}
->>>>>>> 8e76588d
           payload: |
             {
               "text": "Deployment Status: ${{ needs.deploy.result == 'success' && '✅ Success' || '❌ Failed' }}",
